--- conflicted
+++ resolved
@@ -675,17 +675,10 @@
    * generated IDs and other default values in a way that can be mapped to
    * multiple records
    */
-<<<<<<< HEAD
-
-  DAOFactory.prototype.bulkCreate = function(records, fields, options) {
-    options = options || {}
-    options.validate = options.validate === undefined ? false : Boolean(options.validate)
-    options.hooks    = options.hooks === undefined ? false : Boolean(options.hooks)
-=======
+
   DAOFactory.prototype.bulkCreate = function(records, fieldsOrOptions, options) {
     Utils.validateParameter(fieldsOrOptions, Object, { deprecated: Array, optional: true, index: 2, method: 'DAOFactory#bulkCreate' })
     Utils.validateParameter(options, 'undefined', { deprecated: Object, optional: true, index: 3, method: 'DAOFactory#bulkCreate' })
->>>>>>> 631616c1
 
     options = Utils._.extend({
       validate: false,
@@ -805,16 +798,11 @@
         if (options.validate === true) {
           if (options.hooks === true) {
             var iterate = function(i) {
-<<<<<<< HEAD
-              daos[i].hookValidate({skip: fields}).complete(function (err) {
+              daos[i].hookValidate({skip: options.fields}).complete(function (err) {
                 if (!!err) {
                   errors.push({record: v, errors: err})
                 }
 
-=======
-              daos[i].hookValidate({skip: options.fields}).error(function(err) {
-                errors[errors.length] = {record: v, errors: err}
->>>>>>> 631616c1
                 i++
                 if (i > daos.length) {
                   next(errors.length > 0 ? errors : null)
@@ -824,20 +812,12 @@
               })
             }
           } else {
-<<<<<<< HEAD
-            var afterDaos = Utils._.after(daos.length, function() {
+             var afterDaos = Utils._.after(daos.length, function() {
               next(errors.length > 0 ? errors : null)
-=======
+            })
+
             daos.forEach(function(v) {
-              var valid = v.validate({skip: options.fields})
-              if (valid !== null) {
-                errors[errors.length] = {record: v, errors: valid}
-              }
->>>>>>> 631616c1
-            })
-
-            daos.forEach(function(v) {
-              v.validate({skip: fields}).success(function(err) {
+              v.validate({skip: options.fields}).success(function(err) {
                 if (!!err) {
                   errors.push({record: v, errors: err})
                 }
