var Utils = require('./../utils')

module.exports = (function() {
  var HasManySingleLinked = function(definition, instance) {
    this.__factory = definition
    this.instance = instance
  }

  HasManySingleLinked.prototype.injectGetter = function(options) {
    var self = this
      , where = {}
    options = options || {}

    var primaryKey = Object.keys(this.instance.rawAttributes).filter(function(k) { return self.instance.rawAttributes[k].primaryKey === true })
    primaryKey = primaryKey.length === 1 ? primaryKey[0] : 'id'
    where[this.__factory.identifier] = this.instance[primaryKey]

    if (options.where) {
      smart = Utils.smartWhere([where, options.where], this.__factory.target.daoFactoryManager.sequelize.options.dialect)
      smart = Utils.compileSmartWhere.call(this.__factory.target, smart, this.__factory.target.daoFactoryManager.sequelize.options.dialect)
      if (smart.length > 0) {
        options.where = smart
      }
    } else {
      options.where = where
    }

    return this.__factory.target.all(options)
  }

  HasManySingleLinked.prototype.injectSetter = function(emitter, oldAssociations, newAssociations) {
    var self    = this
      , associationKeys = Object.keys((oldAssociations[0] || newAssociations[0] || {}).daoFactory.primaryKeys || {})
      , associationKey = associationKeys.length === 1 ? associationKeys[0] : 'id'
      , chainer = new Utils.QueryChainer()
      , obsoleteAssociations = oldAssociations.filter(function (old) {
          return !Utils._.find(newAssociations, function (obj) {
            return obj[associationKey] === old[associationKey]
          })
        })
      , unassociatedObjects = newAssociations.filter(function (obj) {
          return !Utils._.find(oldAssociations, function (old) {
            return obj[associationKey] === old[associationKey]
          })
        })
      , update

    if (obsoleteAssociations.length > 0) {
      // clear the old associations
      var obsoleteIds = obsoleteAssociations.map(function(associatedObject) {
<<<<<<< HEAD
        associatedObject[self.__factory.identifier] = null
        return associatedObject[associationKey]
=======
        associatedObject[self.__factory.identifier] = (newAssociations.length < 1 ? null : self.instance.id)
        return associatedObject.id
>>>>>>> d5feb763
      })

      update = {}
      update[self.__factory.identifier] = null
      var primaryKeys = Object.keys(this.__factory.target.primaryKeys)
        , primaryKey = primaryKeys.length === 1 ? primaryKeys[0] : 'id'
        , updateWhere = {}

      updateWhere[primaryKey] = obsoleteIds
      chainer.add(this.__factory.target.update(update, updateWhere))
    }

    if (unassociatedObjects.length > 0) {
      // For the self.instance
      var pkeys = Object.keys(self.instance.daoFactory.primaryKeys)
        , pkey = pkeys.length === 1 ? pkeys[0] : 'id'
        // For chainer
        , primaryKeys = Object.keys(this.__factory.target.primaryKeys)
        , primaryKey = primaryKeys.length === 1 ? primaryKeys[0] : 'id'
        , updateWhere = {}

      // set the new associations
      var unassociatedIds = unassociatedObjects.map(function(associatedObject) {
<<<<<<< HEAD
        associatedObject[self.__factory.identifier] = self.instance[pkey] || self.instance.id
        return associatedObject[associationKey]
      })

      update = {}
      update[self.__factory.identifier] = self.instance[pkey] || self.instance.id
      updateWhere[primaryKey] = unassociatedIds
      chainer.add(this.__factory.target.update(update, updateWhere))
=======
        associatedObject[self.__factory.identifier] = (newAssociations.length < 1 ? null : self.instance.id)
        return associatedObject.id
      })

      update = {}
      update[self.__factory.identifier] = (newAssociations.length < 1 ? null : self.instance.id)
      chainer.add(this.__factory.target.update(update, { id: unassociatedIds }))
>>>>>>> d5feb763
    }

    chainer
      .run()
      .success(function() { emitter.emit('success', newAssociations) })
      .error(function(err) { emitter.emit('error', err) })
      .on('sql', function(sql) { emitter.emit('sql', sql) })
  }

  HasManySingleLinked.prototype.injectAdder = function(emitterProxy, newAssociation) {
    var primaryKeys = Object.keys(this.instance.daoFactory.primaryKeys)
      , primaryKey = primaryKeys.length === 1 ? primaryKeys[0] : 'id'

    newAssociation[this.__factory.identifier] = this.instance[primaryKey]

    newAssociation.save()
      .success(function() { emitterProxy.emit('success', newAssociation) })
      .error(function(err) { emitterProxy.emit('error', err) })
      .on('sql', function(sql) { emitterProxy.emit('sql', sql) })
  }

  return HasManySingleLinked
})()<|MERGE_RESOLUTION|>--- conflicted
+++ resolved
@@ -48,13 +48,8 @@
     if (obsoleteAssociations.length > 0) {
       // clear the old associations
       var obsoleteIds = obsoleteAssociations.map(function(associatedObject) {
-<<<<<<< HEAD
-        associatedObject[self.__factory.identifier] = null
+        associatedObject[self.__factory.identifier] = (newAssociations.length < 1 ? null : self.instance.id)
         return associatedObject[associationKey]
-=======
-        associatedObject[self.__factory.identifier] = (newAssociations.length < 1 ? null : self.instance.id)
-        return associatedObject.id
->>>>>>> d5feb763
       })
 
       update = {}
@@ -64,7 +59,7 @@
         , updateWhere = {}
 
       updateWhere[primaryKey] = obsoleteIds
-      chainer.add(this.__factory.target.update(update, updateWhere))
+      chainer.add(this.__factory.target.update(update, updateWhere, {allowNull: [self.__factory.identifier]}))
     }
 
     if (unassociatedObjects.length > 0) {
@@ -78,24 +73,14 @@
 
       // set the new associations
       var unassociatedIds = unassociatedObjects.map(function(associatedObject) {
-<<<<<<< HEAD
         associatedObject[self.__factory.identifier] = self.instance[pkey] || self.instance.id
         return associatedObject[associationKey]
       })
 
       update = {}
-      update[self.__factory.identifier] = self.instance[pkey] || self.instance.id
+      update[self.__factory.identifier] = (newAssociations.length < 1 ? null : self.instance[pkey] || self.instance.id)
       updateWhere[primaryKey] = unassociatedIds
-      chainer.add(this.__factory.target.update(update, updateWhere))
-=======
-        associatedObject[self.__factory.identifier] = (newAssociations.length < 1 ? null : self.instance.id)
-        return associatedObject.id
-      })
-
-      update = {}
-      update[self.__factory.identifier] = (newAssociations.length < 1 ? null : self.instance.id)
-      chainer.add(this.__factory.target.update(update, { id: unassociatedIds }))
->>>>>>> d5feb763
+      chainer.add(this.__factory.target.update(update, updateWhere, {allowNull: [self.__factory.identifier]}))
     }
 
     chainer
