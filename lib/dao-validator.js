--- conflicted
+++ resolved
@@ -1,26 +1,23 @@
 var Validator = require("validator")
   , Utils     = require("./utils")
 
-<<<<<<< HEAD
-var DaoValidator = module.exports = function(model) {
-  this.model   = model
-  this.chainer = new Utils.QueryChainer()
-=======
 var DaoValidator = module.exports = function(model, options) {
   options = options || {}
   options.skip = options.skip || []
 
-  this.model = model
+  this.model   = model
+  this.chainer = new Utils.QueryChainer()
   this.options = options
->>>>>>> 44ac75c4
 }
 
 DaoValidator.prototype.validate = function() {
+  var self = this
+
   return new Utils.CustomEventEmitter(function(emitter) {
-    validateAttributes.call(this)
-    validateModel.call(this)
+    validateAttributes.call(self)
+    validateModel.call(self)
 
-    this
+    self
       .chainer
       .run()
       .success(function () {
@@ -35,7 +32,7 @@
 
         emitter.emit('success', errors)
       })
-  }.bind(this)).run()
+  }).run()
 }
 
 // private
@@ -124,7 +121,7 @@
     }
 
     // extract the error msg
-    errorMessage = details.hasOwnProperty("msg") ? details.msg : false
+    errorMessage = details.hasOwnProperty("msg") ? details.msg : undefined
 
     // check method exists
     var validator = Validator.check(value, errorMessage)
