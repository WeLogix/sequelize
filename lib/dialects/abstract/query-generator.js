--- conflicted
+++ resolved
@@ -189,17 +189,15 @@
         const conflictKeys = options.upsertKeys.map(attr => this.quoteIdentifier(attr));
         const updateKeys = options.updateOnDuplicate.map(attr => `${this.quoteIdentifier(attr)}=EXCLUDED.${this.quoteIdentifier(attr)}`);
         onDuplicateKeyUpdate = ` ON CONFLICT (${conflictKeys.join(',')})`;
-<<<<<<< HEAD
+
+
         if (this._dialect.supports.inserts.onConflictWhere && options.conflictWhere) {
           onDuplicateKeyUpdate += ` ${this.whereQuery(options.conflictWhere, options)}`;
         }
 
-        onDuplicateKeyUpdate += ` DO UPDATE SET ${updateKeys.join(',')}`;
-=======
         // if update keys are provided, then apply them here.  if there are no updateKeys provided, then do not try to
         // do an update.  Instead, fall back to DO NOTHING.
         onDuplicateKeyUpdate += _.isEmpty(updateKeys.length) ? ' DO NOTHING ' : ` DO UPDATE SET ${updateKeys.join(',')}`;
->>>>>>> c19a87d8
       } else {
         const valueKeys = options.updateOnDuplicate.map(attr => `${this.quoteIdentifier(attr)}=VALUES(${this.quoteIdentifier(attr)})`);
         // the rough equivalent to ON CONFLICT DO NOTHING in mysql, etc is ON DUPLICATE KEY UPDATE id = id
