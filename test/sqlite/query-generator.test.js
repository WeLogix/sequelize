--- conflicted
+++ resolved
@@ -91,13 +91,8 @@
           expectation: "CREATE TABLE IF NOT EXISTS `myTable` (`title` VARCHAR(255), `name` VARCHAR(255));"
         },
         {
-<<<<<<< HEAD
-          arguments: ['myTable', {title: 'VARCHAR(255) BINARY', number: 'INTEGER(5) UNSIGNED', decimal: 'DECIMAL(10, 2) UNSIGNED'}],
-          expectation: "CREATE TABLE IF NOT EXISTS `myTable` (`title` VARCHAR BINARY(255), `number` INTEGER UNSIGNED(5), `decimal` DECIMAL UNSIGNED(10, 2));"
-=======
           arguments: ['myTable', {title: 'VARCHAR(255) BINARY', number: 'INTEGER(5) UNSIGNED'}],
           expectation: "CREATE TABLE IF NOT EXISTS `myTable` (`title` VARCHAR BINARY(255), `number` INTEGER UNSIGNED(5));"
->>>>>>> 447a5f34
         },
         {
           arguments: ['myTable', {title: 'ENUM("A", "B", "C")', name: 'VARCHAR(255)'}],
