## Definition

To define mappings between a model and a table&comma; use the `define` method&period; Sequelize will then automatically add the attributes `createdAt` and `updatedAt` to it&period; So you will be able to know when the database entry went into the db and when it was updated the last time&period; If you do not want timestamps on your models, only want some timestamps, or you are working with an existing database where the columns are named something else, jump straight on to [configuration ][0]to see how to do that.

```js
var Project = sequelize.define('Project', {
  title: Sequelize.STRING,
  description: Sequelize.TEXT
})
 
var Task = sequelize.define('Task', {
  title: Sequelize.STRING,
  description: Sequelize.TEXT,
  deadline: Sequelize.DATE
})
```

<<<<<<< HEAD
You can also set some options on each column&colon;

=======
You can also set some options on each column:
    
>>>>>>> 2001d51d
```js
var Foo = sequelize.define('Foo', {
 // instantiating will automatically set the flag to true if not set
 flag: { type: Sequelize.BOOLEAN, allowNull: false, defaultValue: true},

 // default values for dates => current time
 myDate: { type: Sequelize.DATE, defaultValue: Sequelize.NOW },

 // setting allowNull to false will add NOT NULL to the column, which means an error will be
 // thrown from the DB when the query is executed if the column is null. If you want to check that a value
 // is not null before querying the DB, look at the validations section below.
 title: { type: Sequelize.STRING, allowNull: false},

 // Creating two objects with the same value will throw an error. The unique property can be either a
 // boolean, or a string. If you provide the same string for multiple columns, they will form a
 // composite unique key.
 someUnique: {type: Sequelize.STRING, unique: true},
 uniqueOne: { type: Sequelize.STRING,  unique: 'compositeIndex'},
 uniqueTwo: { type: Sequelize.INTEGER, unique: 'compositeIndex'}

 // Go on reading for further information about primary keys
 identifier: { type: Sequelize.STRING, primaryKey: true},

 // autoIncrement can be used to create auto_incrementing integer columns
 incrementMe: { type: Sequelize.INTEGER, autoIncrement: true },

 // Comments can be specified for each field for MySQL and PG
 hasComment: { type: Sequelize.INTEGER, comment: "I'm a comment!" },

 // You can specify a custom field name via the "field" attribute:
 fieldWithUnderscores: { type: Sequelize.STRING, field: "field_with_underscores" }
})
```

The comment option can also be used on a table, see [model configuration][0]

## Data types

Sequelize currently supports the following datatypes:

```js
Sequelize.STRING                      // VARCHAR(255)
Sequelize.STRING(1234)                // VARCHAR(1234)
Sequelize.STRING.BINARY               // VARCHAR BINARY
Sequelize.TEXT                        // TEXT
 
Sequelize.INTEGER                     // INTEGER
Sequelize.BIGINT                      // BIGINT
Sequelize.BIGINT(11)                  // BIGINT(11)
Sequelize.FLOAT                       // FLOAT
Sequelize.FLOAT(11)                   // FLOAT(11)
Sequelize.FLOAT(11, 12)               // FLOAT(11,12)
 
Sequelize.DECIMAL                     // DECIMAL
Sequelize.DECIMAL(10, 2)              // DECIMAL(10,2)
 
Sequelize.DATE                        // DATETIME for mysql / sqlite, TIMESTAMP WITH TIME ZONE for postgres
Sequelize.BOOLEAN                     // TINYINT(1)
 
Sequelize.ENUM('value 1', 'value 2')  // An ENUM with allowed values 'value 1' and 'value 2'
Sequelize.ARRAY(Sequelize.TEXT)       // Defines an array. PostgreSQL only.
 
Sequelize.BLOB                        // BLOB (bytea for PostgreSQL)
Sequelize.BLOB('tiny')                // TINYBLOB (bytea for PostgreSQL. Other options are medium and long)
Sequelize.UUID                        // UUID datatype for PostgreSQL and SQLite, CHAR(36) BINARY for MySQL (use defaultValue: Sequelize.UUIDV1 or Sequelize.UUIDV4 to make sequelize generate the ids automatically)
```

The BLOB data type allows you to insert data both as strings and as buffers. When you do a find or findAll on a model which has a BLOB column. that data will always be returned as a buffer.
 
If you are working with the PostgreSQL TIMESTAMP WITHOUT TIME ZONE and you need to parse it to a different timezone, please use the pg library's own parser:

```js
require('pg').types.setTypeParser(1114, function(stringValue) {
  return new Date(stringValue + "+0000");
  // e.g., UTC offset. Use any offset that you would like.
});
```

In addition to the type mentioned above, integer, bigint and float also support unsigned and zerofill properties, which can be combined in any order:

```js
Sequelize.INTEGER.UNSIGNED              // INTEGER UNSIGNED
Sequelize.INTEGER(11).UNSIGNED          // INTEGER(11) UNSIGNED
Sequelize.INTEGER(11).ZEROFILL          // INTEGER(11) ZEROFILL
Sequelize.INTEGER(11).ZEROFILL.UNSIGNED // INTEGER(11) UNSIGNED ZEROFILL
Sequelize.INTEGER(11).UNSIGNED.ZEROFILL // INTEGER(11) UNSIGNED ZEROFILL
```

_The examples above only show integer&comma; but the same can be done with bigint and float_

Usage in object notation:
    
```js
// for enums:
sequelize.define('model', {
  states: {
    type:   Sequelize.ENUM,
    values: ['active', 'pending', 'deleted']
  }
})
```

## Getters & setters

It is possible to define 'object-property' getters and setter functions on your models&comma; these can be used both for 'protecting' properties that map to database fields and for defining 'pseudo' properties&period;

Getters and Setters can be defined in 2 ways &lpar;you can mix and match these 2 approaches&excl;&rpar;&colon;

* as part of a single property definition
* as part of a model options

**N.B.:**If a getter or setter is defined in both places then the function found in the relevant property definition will always take precedence&period;

### Defining as part of a property

```js
var Foo = sequelize.define('Foo', {
  name: Sequelize.STRING,
  title: {
    type     : Sequelize.STRING,
    allowNull: false,
    get      : function()  {
       /*
         do your magic here and return something!
         'this' allows you to access attributes of the model.
 
        example: this.getDataValue('name') works
      */
    },
    set      : function(v) { /* do your magic with the input here! */ }
  }
});
```

### Defining as part of the model options

Below is an example of defining the getters and setters in the model options&comma; notice the `title_slugslug` getter&comma; it shows how you can define `pseudo` properties on your models&excl; &lpar;the `slugify()` function was taken from the [Underscore&period;String module][1]&comma; it is slightly modified here so that the example remains self-contained&rpar;&comma; note that the `this.title` reference in the `title_slug` getter function will trigger a call to the `title` getter function&period; if you do not want that then use the `getDataValue()` method &lpar;[see below][2]&rpar;&period;

```js
var defaultToWhiteSpace = function(characters) {
    if (characters == null)
      return '\\s';
    else if (characters.source)
      return characters.source;
    else
      return ;
  };
 
var slugify = function(str) {
  var from  = "ąàáäâãåæćęèéëêìíïîłńòóöôõøśùúüûñçżź",
      to    = "aaaaaaaaceeeeeiiiilnoooooosuuuunczz",
      regex = new RegExp('[' + from.replace(/([.*+?^=!:${}()|[\]\/\\])/g, '\\$1') + ']', 'g');
 
  if (str == null) return '';
 
  str = String(str).toLowerCase().replace(regex, function(c) {
    return to.charAt(from.indexOf(c)) || '-';
  });
 
  return str.replace(/[^\w\s-]/g, '').replace(/([A-Z])/g, '-$1').replace(/[-_\s]+/g, '-').toLowerCase();
}
 
var Foo = sequelize.define('Foo', {
  title: {
    type     : Sequelize.STRING,
    allowNull: false,
  }
}, {
 
  getterMethods   : {
    title       : function()  { /* do your magic here and return something! */ },
    title_slug  : function()  { return slugify(this.title); }
  },
 
  setterMethods   : {
    title       : function(v) { /* do your magic with the input here! */ },
  }
});
```

### Helper functions for use inside getter&sol;setter definitions

* retrieving an underlying property value&quest; always use `this.getDataValue()`&comma; e&period;g&colon;

```js
/* a getter for 'title' property */
function() {
    return this.getDataValue('title');
}
```

* setting an underlying property value&quest; always use `this.setDataValue()`&comma; e&period;g&period;&colon;

```js
/* a setter for 'title' property */
function(title) {
    return this.setDataValue('title', title.toString().toLowerCase());
}
```

**N.B.: **It is important to stick to using the `setDataValue()` and `getDataValue()` functions &lpar;as opposed to accessing the underlying "data values" property directly&rpar; - doing so protects your custom getters and setters from changes in the underlying model implementations &lpar;i&period;e&period; how and where data values are stored in your model instances&rpar;

### Setter methods and Object Initialization

&excl;&excl;&excl;TODO&colon; write about how setters affect object initialization &lpar;both creating new objects with Model&period;build and retrieving existing objects from storage&rpar; &excl;&excl;&excl;&excl;&excl;

## Validations

Model validations, allow you to specify format&sol;content&sol;inheritance validations for each attribute of the model&period; You can perform the validation by calling the `validate()` method on an instance before saving&period; The validations are implemented by [validator][3].

**Note&colon; **In `v1.7.0` validations will now be called when executing the `build()` or `create()` functions.

```js
var ValidateMe = sequelize.define('Foo', {
  foo: {
    type: Sequelize.STRING,
    validate: {
      is: ["^[a-z]+$",'i'],     // will only allow letters
      is: /^[a-z]+$/i,          // same as the previous example using real RegExp
      not: ["[a-z]",'i'],       // will not allow letters
      isEmail: true,            // checks for email format (foo@bar.com)
      isUrl: true,              // checks for url format (http://foo.com)
      isIP: true,               // checks for IPv4 (129.89.23.1) or IPv6 format
      isIPv4: true,             // checks for IPv4 (129.89.23.1)
      isIPv6: true,             // checks for IPv6 format
      isAlpha: true,            // will only allow letters
      isAlphanumeric: true      // will only allow alphanumeric characters, so "_abc" will fail
      isNumeric: true           // will only allow numbers
      isInt: true,              // checks for valid integers
      isFloat: true,            // checks for valid floating point numbers
      isDecimal: true,          // checks for any numbers
      isLowercase: true,        // checks for lowercase
      isUppercase: true,        // checks for uppercase
      notNull: true,            // won't allow null
      isNull: true,             // only allows null
      notEmpty: true,           // don't allow empty strings
      equals: 'specific value', // only allow a specific value
      contains: 'foo',          // force specific substrings
      notIn: [['foo', 'bar']],  // check the value is not one of these
      isIn: [['foo', 'bar']],   // check the value is one of these
      notContains: 'bar',       // don't allow specific substrings
      len: [2,10],              // only allow values with length between 2 and 10
      isUUID: 4,                // only allow uuids
      isDate: true,             // only allow date strings
      isAfter: "2011-11-05",    // only allow date strings after a specific date
      isBefore: "2011-11-05",   // only allow date strings before a specific date
      max: 23,                  // only allow values
      min: 23,                  // only allow values >= 23
      isArray: true,            // only allow arrays
      isCreditCard: true,       // check for valid credit card numbers

      // custom validations are also possible:
      isEven: function(value) {
        if(parseInt(value) % 2 != 0) {
          throw new Error('Only even values are allowed!')
        // we also are in the model's context here, so this.otherField
        // would get the value of otherField if it existed
        }
      }
    }
  }
})
```

Note that where multiple arguments need to be passed to the built-in validation functions&comma; the arguments to be passed must be in an array&period; But if a single array argument is to be passed&comma; for instance an array of acceptable strings for `isIn`, this will be interpreted as multiple string arguments instead of one array argument&period; To work around this pass a single-length array of arguments&comma; such as `[['one', 'two']]` as shown above&period;

To use a custom error message instead of that provided by node-validator&comma; use an object instead of the plain value or array of arguments&comma; for example a validator which needs no argument can be given a custom message with

```js
isInt: {
  msg: "Must be an integer number of pennies"
}
```

or if arguments need to also be passed add an`args`property&colon;

```js
isIn: {
  args: [['en', 'zh']],
  msg: "Must be English or Chinese"
}
```

When using custom validator functions the error message will be whatever message the thrown`Error`object holds&period;

See [the node-validator project][4]for more details on the built in validation methods&period;

**Hint&colon; **You can also define a custom function for the logging part&period; Just pass a function&period; The first parameter will be the string that is logged&period;

### Validators and`allowNull`

Since `v1.7.0` if a particular field of a model is set to allow null &lpar;with `allowNull: true`&rpar; and that value has been set to `null` &comma; its validators do not run&period; This means you can&comma; for instance&comma; have a string field which validates its length to be at least 5 characters&comma; but which also allows`null`&period;

### Model validations

Since `v1.7.0` &comma; validations can also be defined to check the model after the field-specific validators&period; Using this you could&comma; for example&comma; ensure either neither of `latitude` and `longitude` are set or both&comma; and fail if one but not the other is set&period;

Model validator methods are called with the model object's context and are deemed to fail if they throw an error&comma; otherwise pass&period; This is just the same as with custom field-specific validators&period;

Any error messages collected are put in the validation result object alongside the field validation errors&comma; with keys named after the failed validation method's key in the `validate` option object&period; Even though there can only be one error message for each model validation method at any one time&comma; it is presented as a single string error in an array&comma; to maximize consistency with the field errors&period; &lpar;Note that the structure of `validate()`'s output is scheduled to change in `v2.0`to avoid this awkward situation&period; In the mean time&comma; an error is issued if a field exists with the same name as a custom model validation&period;&rpar;

An example&colon;

```js
var Pub = Sequelize.define('Pub', {
  name: { type: Sequelize.STRING },
  address: { type: Sequelize.STRING },
  latitude: {
    type: Sequelize.INTEGER,
    allowNull: true,
    defaultValue: null,
    validate: { min: -90, max: 90 }
  },
  longitude: {
    type: Sequelize.INTEGER,
    allowNull: true,
    defaultValue: null,
    validate: { min: -180, max: 180 }
  },
}, {
  validate: {
    bothCoordsOrNone: function() {
      if ((this.latitude === null) === (this.longitude === null)) {
        throw new Error('Require either both latitude and longitude or neither')
      }
    }
  }
})
```

In this simple case an object fails validation if either latitude or longitude is given&comma; but not both&period; If we try to build one with an out-of-range latitude and nolongitude, `raging_bullock_arms.validate()` might return

```js
{
  'latitude': ['Invalid number: latitude'],
  'bothCoordsOrNone': ['Require either both latitude and longitude or neither']
}
```

## Configuration

You can also influence the way Sequelize handles your column names&colon;

```js
var Bar = sequelize.define('Bar', { /* bla */ }, {
  // don't add the timestamp attributes (updatedAt, createdAt)
  timestamps: false,
 
  // don't delete database entries but set the newly added attribute deletedAt
  // to the current date (when deletion was done). paranoid will only work if
  // timestamps are enabled
  paranoid: true,
 
  // don't use camelcase for automatically added attributes but underscore style
  // so updatedAt will be updated_at
  underscored: true,
 
  // disable the modification of tablenames; By default, sequelize will automatically
  // transform all passed model names (first parameter of define) into plural.
  // if you don't want that, set the following
  freezeTableName: true,
 
  // define the table's name
  tableName: 'my_very_custom_table_name'
})
```

If you want sequelize to handle timestamps, but only want some of them, or want your timestamps to be called something else, you can override each column individually:

```js
var Foo = sequelize.define('Foo',  { /* bla */ }, {
  // don't forget to enable timestamps!
  timestamps: true,
 
  // I don't want createdAt
  createdAt: false,
 
  // I want updatedAt to actually be called updateTimestamp
  updatedAt: 'updateTimestamp'
 
  // And deletedAt to be called destroyTime (remember to enable paranoid for this to work)
  deletedAt: 'destroyTime',
  paranoid: true
})
```

You can also change the database engine&comma; e&period;g&period; to MyISAM&period; InnoDB is the default.

```js
var Person = sequelize.define('Person', { /* attributes */ }, {
  engine: 'MYISAM'
})
 
// or globally
var sequelize = new Sequelize(db, user, pw, {
  define: { engine: 'MYISAM' }
})
```

Finaly you can specify a comment for the table in MySQL and PG

```js
var Person = sequelize.define('Person', { /* attributes */ }, {
  comment: "I'm a table comment!"
})
```

## Import

You can also store your model definitions in a single file using the `import` method&period; The returned object is exactly the same as defined in the imported file's function&period; Since `v1:5.0` of Sequelize the import is cached&comma; so you won't run into troubles when calling the import of a file twice or more often&period;

```js
// in your server file - e.g. app.js
var Project = sequelize.import(__dirname + "/path/to/models/project")
 
// The model definition is done in /path/to/models/project.js
// As you might notice, the DataTypes are the very same as explained above
module.exports = function(sequelize, DataTypes) {
  return sequelize.define("Project", {
    name: DataTypes.STRING,
    description: DataTypes.TEXT
  })
}
```

Since `v1.7.0` the `import` method can now accept a callback as an argument&period;

```js
sequelize.import('Project', function(sequelize, DataTypes) {
  return sequelize.define("Project", {
    name: DataTypes.STRING,
    description: DataTypes.TEXT
  })
})
```

## Database synchronization

When starting a new project you won't have a database structure and using Sequelize you won't need to&period; Just specify your model structures and let the library do the rest&period; Currently supported is the creation and deletion of tables&colon;

```js
// Create the tables:
Project.sync() // will emit success or failure event
Task.sync() // will emit success or failure event
 
// Force the creation!
Project.sync({force: true}) // this will drop the table first and re-create it afterwards
 
// drop the tables:
Project.drop() // will emit success or failure event
Task.drop() // will emit success or failure event
 
// event handling:
Project.[sync|drop]().then(function() {
  // ok ... everything is nice!
}).catch(function(error) {
  // oooh, did you entered wrong database credentials?
})
```

Because synchronizing and dropping all of your tables might be a lot of lines to write&comma; you can also let Sequelize do the work for you&colon;

```js
// create all tables... now!
sequelize.sync() // will emit success or failure
 
// force it!
sequelize.sync({force: true}) // emit ... nomnomnom
 
// want to drop 'em all?
sequelize.drop() // I guess you've got it (emit)
 
// emit handling:
sequelize.[sync|drop]().then(function() {
  // woot woot
}).catch(function(error) {
  // whooops
})
```

## Expansion of models

Sequelize allows you to pass custom methods to a model and its instances&period; Just do the following&colon;

```js
var Foo = sequelize.define('Foo', { /* attributes */}, {
  classMethods: {
    method1: function(){ return 'smth' }
  },
  instanceMethods: {
    method2: function() { return 'foo' }
  }
})
 
// Example:
Foo.method1()
Foo.build().method2()
```

Of course you can also access the instance's data and generate virtual getters&colon;

```js
var User = sequelize.define('User', { firstname: Sequelize.STRING, lastname: Sequelize.STRING }, {
  instanceMethods: {
    getFullname: function() {
      return [this.firstname, this.lastname].join(' ')
    }
  }
})
 
// Example:
User.build({ firstname: 'foo', lastname: 'bar' }).getFullname() // 'foo bar'
```

You can also set custom methods to all of your models during the instantiation&colon;

```js
var sequelize = new Sequelize('database', 'username', 'password', {
  // Other options during the initialization could be here
  define: {
    classMethods: {
      method1: function() {},
      method2: function() {}
    },
    instanceMethods: {
      method3: function() {}
    }
  }
})
 
// Example:
var Foo = sequelize.define('Foo', { /* attributes */});
Foo.method1()
Foo.method2()
Foo.build().method3()
```

## Data retrieval / Finders

Finder methods are designed to get data from the database&period; The returned data isn't just a plain object&comma; but instances of one of the defined classes&period; Check the next major chapter about instances for further information&period; But as those things are instances&comma; you can e&period;g&period; use the just describe expanded instance methods&period; So&comma; here is what you can do&colon;

### find - Search for one specific element in the database
```js
// search for known ids
Project.find(123).then(function(project) {
  // project will be an instance of Project and stores the content of the table entry
  // with id 123. if such an entry is not defined you will get null
})
 
// search for attributes
Project.find({ where: {title: 'aProject'} }).then(function(project) {
  // project will be the first entry of the Projects table with the title 'aProject' || null
})
 
// since v1.3.0: only select some attributes and rename one
Project.find({
  where: {title: 'aProject'},
  attributes: ['id', ['name', 'title']]
}).then(function(project) {
  // project will be the first entry of the Projects table with the title 'aProject' || null
  // project.title will contain the name of the project
})
```

### findOrCreate - Search for a specific element or create it if not available

The method `findOrCreate` can be used to check if a certain element is already existing in the database&period; If that is the case the method will result in a respective instance&period; If the element does not yet exist&comma; it will be created.

Let's assume we have an empty database with a `User` model which has a `username` and a `job`.

```js
User
  .findOrCreate({where: {username: 'sdepold'}, defaults: {job: 'Technical Lead JavaScript'}})
  .spread(function(user, created) {
    console.log(user.values)
    console.log(created)
   
    /*
      {
        username: 'sdepold',
        job: 'Technical Lead JavaScript',
        id: 1,
        createdAt: Fri Mar 22 2013 21: 28: 34 GMT + 0100(CET),
        updatedAt: Fri Mar 22 2013 21: 28: 34 GMT + 0100(CET)
      }
      created: true
    */
  })
```

The code created a new instance&period; So when we already have an instance &period;&period;&period;
```js
User
  .create({ username: 'fnord', job: 'omnomnom' })
  .then(function() {
    User
      .findOrCreate({where: {username: 'fnord'}, defaults: {job: 'something else'}})
      .spread(function(user, created) {
        console.log(user.values)
        console.log(created)
     
        /*
          {
            username: 'fnord',
            job: 'omnomnom',
            id: 2,
            createdAt: Fri Mar 22 2013 21: 28: 34 GMT + 0100(CET),
            updatedAt: Fri Mar 22 2013 21: 28: 34 GMT + 0100(CET)
          }
          created: false
        */
      })
  })
```

&period;&period;&period; the existing entry will not be changed&period; See the `job` of the second user&comma; and the fact that created was false&period;

### findAndCountAll - Search for multiple elements in the database&comma; returns both data and total count

This is a convienience method that combines`findAll&lpar;&rpar;`and`count&lpar;&rpar;`&lpar;see below&rpar;&comma; this is useful when dealing with queries related to pagination where you want to retrieve data with a`limit`and`offset`but also need to know the total number of records that match the query&period;

The success handler will always receive an object with two properties&colon;

* `count` - an integer&comma; total number records &lpar;matching the where clause&rpar;
* `rows` - an array of objects&comma; the records &lpar;matching the where clause&rpar; within the limit&sol;offset range
```js
Project
  .findAndCountAll({
     where: {
        title: {
          $like: 'foo%'
        }
     },
     offset: 10,
     limit: 2
  })
  .then(function(result) {
    console.log(result.count);
    console.log(result.rows);
  });
```

The options &lsqb;object&rsqb; that you pass to`findAndCountAll&lpar;&rpar;`is the same as for`findAll&lpar;&rpar;`&lpar;described below&rpar;&period;

### findAll - Search for multiple elements in the database
```js
// find multiple entries
Project.findAll().then(function(projects) {
  // projects will be an array of all Project instances
})
 
// also possible:
Project.all().then(function(projects) {
  // projects will be an array of all Project instances
})
 
// search for specific attributes - hash usage
Project.findAll({ where: { name: 'A Project' } }).then(function(projects) {
  // projects will be an array of Project instances with the specified name
})
 
// search with string replacements
Project.findAll({ where: ["id > ?", 25] }).then(function(projects) {
  // projects will be an array of Projects having a greater id than 25
})
 
// search within a specific range
Project.findAll({ where: { id: [1,2,3] } }).then(function(projects) {
  // projects will be an array of Projects having the id 1, 2 or 3
  // this is actually doing an IN query
})
 
Project.findAll({
  where: {
    id: {
      $gt: 6,                // id > 6
      $gte: 6,               // id >= 6
      $lt: 10,               // id < 10
      $lte: 10,              // id
      $ne: 20,               // id != 20
      $not: 3,               // id NOT 3
      $between: [6, 10],     // BETWEEN 6 AND 10
      $notBetween: [11, 15], // NOT BETWEEN 11 AND 15
      $in: [1, 2],           // IN [1, 2]
      $like: '%hat',         // LIKE '%hat'
      $notLike: '%hat'       // NOT LIKE '%hat'
      $iLike: '%hat'         // ILIKE '%hat' (case insensitive)
      $notILike: '%hat'      // NOT ILIKE '%hat'
      $overlap: [1, 2]       // && [1, 2] (PG array overlap operator)
      $contains: [1, 2]      // @> [1, 2] (PG array contains operator)
      $contained: [1, 2]     // <@ [1, 2] (PG array contained by operator)
    }
  }
})
```

### Complex filtering / OR queries

It's possible to do complex where queries with multiple levels of nested AND and OR conditions. In order to do that you can use `$or` and `$and`:

```js
Project.find({
  where: {
    name: 'a project',
    $or: [
      { id: [1,2,3] },
      { id: { $gt: 10 } }
    ]
  }
})

Project.find({
  where: {
    name: 'a project',
    id: {
      $or: [
        [1,2,3],
        { $gt: 10 }
      ]
    }
  }
})
```

Both pieces of code code will generate the following:

```sql
SELECT *
FROM `Projects`
WHERE (
  `Projects`.`name` = 'a project'
   AND (`Projects`.`id` IN (1,2,3) OR `Projects`.`id` > 10)
)
LIMIT 1;
```

### Manipulating the dataset with limit&comma; offset&comma; order and group

To get more relevant data&comma; you can use limit&comma; offset&comma; order and grouping&colon;

```js
// limit the results of the query
Project.findAll({ limit: 10 })
 
// step over the first 10 elements
Project.findAll({ offset: 10 })
 
// step over the first 10 elements, and take 2
Project.findAll({ offset: 10, limit: 2 })
```

The syntax for grouping and ordering are equal&comma; so below it is only explained with a single example for group&comma; and the rest for order&period; Everything you see below can also be done for group

```js
Project.findAll({order: 'title DESC'})
// yields ORDER BY title DESC
 
Project.findAll({group: 'name'})
// yields GROUP BY name
```

Notice how in the two examples above&comma; the string provided is inserted verbatim into the query&comma; i&period;e&period; column names are not escaped&period; When you provide a string to order &sol; group&comma; this will always be the case as per v 1&period;7&period;0&period; If you want to escape column names&comma; you should provide an array of arguments&comma; even though you only want to order &sol; group by a single column

```js
something.find({
  order: [
    'name',
    // will return `name`
    'username DESC',
    // will return `username DESC` -- i.e. don't do it!
    ['username', 'DESC'],
    // will return `username` DESC
    sequelize.fn('max', sequelize.col('age')),
    // will return max(`age`)
    [sequelize.fn('max', sequelize.col('age')), 'DESC'],
    // will return max(`age`) DESC
    [sequelize.fn('otherfunction', sequelize.col('col1'), 12, 'lalala'), 'DESC'],
    // will return otherfunction(`col1`, 12, 'lalala') DESC
    [sequelize.fn('otherfunction', sequelize.fn('awesomefunction', sequelize.col('col'))), 'DESC']
    // will return otherfunction(awesomefunction(`col`)) DESC, This nesting is potentially infinite!
    [{ raw: 'otherfunction(awesomefunction(`col`))' }, 'DESC']
    // This won't be quoted, but direction will be added
  ]
})
```

To recap&comma; the elements of the order &sol; group array can be the following&colon;

* String - will be quoted
* Array - first element will be qouted&comma; second will be appended verbatim
* Object -
  * Raw will be added verbatim without quoting
  * Everything else is ignored&comma; and if raw is not set&comma; the query will fail
* Sequelize&period;fn and Sequelize&period;col returns functions and quoted cools

### Raw queries

Sometimes you might be expecting a massive dataset that you just want to display&comma; without manipulation&period; For each row you select&comma; Sequelize creates a_DAO_&comma; with functions for update&comma; delete&comma; get associations etc&period; If you have thousands of rows&comma; this might take some time&period; If you only need the raw data and don't want to update anything&comma; you can do like this to get the raw data&period;

```js
// Are you expecting a masssive dataset from the DB, and don't want to spend the time building DAOs for each entry?
// You can pass an extra query option to get the raw data instead:
Project.findAll({ where: ... }, { raw: true })
```

### count - Count the occurences of elements in the database

There is also a method for counting database objects&colon;

```js
Project.count().then(function(c) {
  console.log("There are " + c + " projects!")
})
 
Project.count({ where: ["id > ?", 25] }).then(function(c) {
  console.log("There are " + c + " projects with an id greater than 25.")
})
```

### max - Get the greatest value of a specific attribute within a specific table

And here is a method for getting the max value of an attribute&colon;f

```js
/*
  Let's assume 3 person objects with an attribute age.
  The first one is 10 years old,
  the second one is 5 years old,
  the third one is 40 years old.
*/
Project.max('age').then(function(max) {
  // this will return 40
})
 
Project.max('age', { where: { age: { lt: 20 } } }).then(function(max) {
  // will be 10
})
```

### min - Get the least value of a specific attribute within a specific table

And here is a method for getting the min value of an attribute&colon;

```js
/*
  Let's assume 3 person objects with an attribute age.
  The first one is 10 years old,
  the second one is 5 years old,
  the third one is 40 years old.
*/
Project.min('age').then(function(min) {
  // this will return 5
})
 
Project.min('age', { where: { age: { gt: 5 } } }).then(function(min) {
  // will be 10
})
```

### sum - Sum the value of specific attributes

In order to calculate the sum over a specific column of a table, you can
use the `sum` method.

```js
/*
  Let's assume 3 person objects with an attribute age.
  The first one is 10 years old,
  the second one is 5 years old,
  the third one is 40 years old.
*/
Project.sum('age').then(function(sum) {
  // this will return 55
})
 
Project.sum('age', { where: { age: { gt: 5 } } }).then(function(sum) {
  // wil be 50
})
```

## Eager loading

When you are retrieving data from the database there is a fair chance that you also want to get their associations&period; This is possible since`v1.6.0`and is called eager loading&period; The basic idea behind that&comma; is the use of the attribute`include`when you are calling`find`or`findAll`&period; Lets assume the following setup&colon;

```js
var User = sequelize.define('User', { name: Sequelize.STRING })
  , Task = sequelize.define('Task', { name: Sequelize.STRING })
  , Tool = sequelize.define('Tool', { name: Sequelize.STRING })
 
Task.belongsTo(User)
User.hasMany(Task)
User.hasMany(Tool, { as: 'Instruments' })
 
sequelize.sync().done(function() {
  // this is where we continue ...
})
```

OK&period; So&comma; first of all&comma; let's load all tasks with their associated user&period;

```js
Task.findAll({ include: [ User ] }).then(function(tasks) {
  console.log(JSON.stringify(tasks))
 
  /*
    [{
      "name": "A Task",
      "id": 1,
      "createdAt": "2013-03-20T20:31:40.000Z",
      "updatedAt": "2013-03-20T20:31:40.000Z",
      "UserId": 1,
      "user": {
        "name": "John Doe",
        "id": 1,
        "createdAt": "2013-03-20T20:31:45.000Z",
        "updatedAt": "2013-03-20T20:31:45.000Z"
      }
    }]
  */
})
```

Notice that the accessor of the associated data is the name of the model in camelcase with lowercased first character&period; Also the accessor is singular as the association is one-to-something&period;

Next thing&colon; Loading of data with many-to-something associations&excl;

```js
User.findAll({ include: [ Task ] }).then(function(users) {
  console.log(JSON.stringify(users))
 
  /*
    [{
      "name": "John Doe",
      "id": 1,
      "createdAt": "2013-03-20T20:31:45.000Z",
      "updatedAt": "2013-03-20T20:31:45.000Z",
      "tasks": [{
        "name": "A Task",
        "id": 1,
        "createdAt": "2013-03-20T20:31:40.000Z",
        "updatedAt": "2013-03-20T20:31:40.000Z",
        "UserId": 1
      }]
    }]
  */
})
```

Notice that the accessor is plural&period; This is because the association is many-to-something&period;

If an association is aliased &lpar;using the`as`option&rpar;&comma; you_must_specify this alias when including the model&period; Notice how the user's`Tool`s are aliased as`Instruments`above&period; In order to get that right you have to specify the model you want to load&comma; as well as the alias&colon;

```js
User.findAll({ include: [{ model: Tool, as: 'Instruments' }] }).then(function(users) {
  console.log(JSON.stringify(users))
 
  /*
    [{
      "name": "John Doe",
      "id": 1,
      "createdAt": "2013-03-20T20:31:45.000Z",
      "updatedAt": "2013-03-20T20:31:45.000Z",
      "instruments": [{
        "name": "Toothpick",
        "id": 1,
        "createdAt": null,
        "updatedAt": null,
        "UserId": 1
      }]
    }]
  */
})
```

### Ordering Eager Loaded Associations

In the case of a one-to-many relationship.

```js
Company.findAll({ include: [ Division ], order: [ [ Division, 'name' ] ] });
Company.findAll({ include: [ Division ], order: [ [ Division, 'name', 'DESC' ] ] });
Company.findAll({
  include: [ { model: Division, as: 'Div' } ],
  order: [ [ { model: Division, as: 'Div' }, 'name' ] ]
});
Company.findAll({
  include: [ { model: Division, include: [ Department ] } ],
  order: [ [ Division, Department, 'name' ] ]
});
```

In the case of many-to-many joins, you are also able to sort by attributes in the through table.

```js
Company.findAll({
  include: [ { model: Division, include: [ Department ] } ],
  order: [ [ Division, DepartmentDivision, 'name' ] ]
});
```

### Nested eager loading
```js
User.findAll({
  include: [
    {model: Tool, as: 'Instruments', include: [
      {model: Teacher, include: [ /* etc */]}
    ]}
  ]
}).then(function(users) {
  console.log(JSON.stringify(users))
 
  /*
    [{
      "name": "John Doe",
      "id": 1,
      "createdAt": "2013-03-20T20:31:45.000Z",
      "updatedAt": "2013-03-20T20:31:45.000Z",
      "instruments": [{ // 1:M and N:M association
        "name": "Toothpick",
        "id": 1,
        "createdAt": null,
        "updatedAt": null,
        "UserId": 1,
        "Teacher": { // 1:1 association
          "name": "Jimi Hendrix"
        }
      }]
    }]
  */
})
```

**Final note&colon;**If you include an object which is not associated&comma; Sequelize will throw an error&period;

```js
Tool.findAll({ include: [ User ] }).then(function(tools) {
  console.log(JSON.stringify(tools))
})
 
// Error: User is not associated to Tool!
```



[0]: #configuration
[1]: https://github.com/epeli/underscore.string
[2]: #get_and_set_helper_funcs
[3]: https://github.com/chriso/validator.js
[4]: https://github.com/chriso/node-validator
[5]: /docs/latest/misc#asynchronicity
[6]: https://github.com/petkaantonov/bluebird/blob/master/API.md#spreadfunction-fulfilledhandler--function-rejectedhandler----promise<|MERGE_RESOLUTION|>--- conflicted
+++ resolved
@@ -15,13 +15,8 @@
 })
 ```
 
-<<<<<<< HEAD
-You can also set some options on each column&colon;
-
-=======
 You can also set some options on each column:
     
->>>>>>> 2001d51d
 ```js
 var Foo = sequelize.define('Foo', {
  // instantiating will automatically set the flag to true if not set
